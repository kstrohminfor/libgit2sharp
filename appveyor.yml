--- conflicted
+++ resolved
@@ -12,14 +12,8 @@
 
 skip_tags: true
 
-<<<<<<< HEAD
 nuget:
   disable_publish_on_pr: true
-=======
-image: Visual Studio 2015
-
-clone_folder: C:\projects\libgit2sharp
->>>>>>> 2a8b1f02
 
 environment:
   coveralls_token:
@@ -105,26 +99,16 @@
     {
       .\packages\OpenCover\tools\OpenCover.Console.exe `
         -register:user `
-<<<<<<< HEAD
-        "-target:""$Env:userprofile\.nuget\packages\xunit.runner.console\2.0.0\tools\$Env:xunit_runner""" `
+        "-target:""$Env:userprofile\.nuget\packages\xunit.runner.console\2.2.0\tools\$Env:xunit_runner""" `
         "-targetargs:""$Env:APPVEYOR_BUILD_FOLDER\bin\LibGit2Sharp.Tests\Release\net46\LibGit2Sharp.Tests.dll"" -noshadow" `
-=======
-        "-target:""$Env:APPVEYOR_BUILD_FOLDER\packages\xunit.runner.console.2.2.0\tools\$Env:xunit_runner""" `
-        "-targetargs:""$Env:APPVEYOR_BUILD_FOLDER\LibGit2Sharp.Tests\bin\Release\LibGit2Sharp.Tests.dll"" -noshadow" `
->>>>>>> 2a8b1f02
         "-filter:+[LibGit2Sharp]* -[LibGit2Sharp.Tests]*" `
         -hideskipped:All `
         -output:opencoverCoverage.xml
     }
     ElseIf ($Env:SHOULD_RUN_COVERITY_ANALYSIS -eq $False)
     {
-<<<<<<< HEAD
-      & "$Env:userprofile\.nuget\packages\xunit.runner.console\2.0.0\tools\$Env:xunit_runner" `
+      & "$Env:userprofile\.nuget\packages\xunit.runner.console\2.2.0\tools\$Env:xunit_runner" `
           "$Env:APPVEYOR_BUILD_FOLDER\bin\LibGit2Sharp.Tests\Release\net46\LibGit2Sharp.Tests.dll" -noshadow
-=======
-      & "$Env:APPVEYOR_BUILD_FOLDER\packages\xunit.runner.console.2.2.0\tools\$Env:xunit_runner" `
-          "$Env:APPVEYOR_BUILD_FOLDER\LibGit2Sharp.Tests\bin\Release\LibGit2Sharp.Tests.dll" -noshadow
->>>>>>> 2a8b1f02
     }
 
 after_test:
