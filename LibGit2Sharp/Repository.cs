--- conflicted
+++ resolved
@@ -896,49 +896,7 @@
         [Obsolete("This method is deprecated. Please use LibGit2Sharp.Commands.Checkout()")]
         public Branch Checkout(string committishOrBranchSpec, CheckoutOptions options)
         {
-<<<<<<< HEAD
             return Commands.Checkout(this, committishOrBranchSpec, options);
-=======
-            Ensure.ArgumentNotNullOrEmptyString(committishOrBranchSpec, "committishOrBranchSpec");
-            Ensure.ArgumentNotNull(options, "options");
-
-            var handles = Proxy.git_revparse_ext(Handle, committishOrBranchSpec);
-            if (handles == null)
-            {
-                Ensure.GitObjectIsNotNull(null, committishOrBranchSpec);
-            }
-
-            var objH = handles.Item1;
-            var refH = handles.Item2;
-            GitObject obj;
-            try
-            {
-                if (!refH.IsInvalid)
-                {
-                    var reference = Reference.BuildFromPtr<Reference>(refH, this);
-                    if (reference.IsLocalBranch)
-                    {
-                        Branch branch = Branches[reference.CanonicalName];
-                        return Checkout(branch, options);
-                    }
-                }
-
-                obj = GitObject.BuildFrom(this,
-                                          Proxy.git_object_id(objH),
-                                          Proxy.git_object_type(objH),
-                                          PathFromRevparseSpec(committishOrBranchSpec));
-            }
-            finally
-            {
-                objH.Dispose();
-                refH.Dispose();
-            }
-
-            Commit commit = obj.Peel<Commit>(true);
-            Checkout(commit.Tree, options, committishOrBranchSpec);
-
-            return Head;
->>>>>>> c8760067
         }
 
         /// <summary>
